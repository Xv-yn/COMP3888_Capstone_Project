"""
Multi-stage cow analytics: YOLOv8 detection → HRNet pose → TS-STG action recognition.

Usage:
    # 1) YOLO only (draws boxes)
    python predict.py --option 1 --image-path /path/to/image.jpg --show-skeleton/--no-show-skeleton

    # 2) YOLO + HRNet pose (boxes + skeletons)
    python predict.py --option 2 --image-path /path/to/image.jpg --device cuda --show-skeleton/--no-show-skeleton

    # 3) YOLO + HRNet + TS-STG action (boxes + skeletons + action labels)
    python predict.py --option 3 --image-path /path/to/image.jpg --device cuda --show-skeleton/--no-show-skeleton

Notes:
    - Restored visualization is written to ../results/vis_res/<image_name>.
    - Supported inputs: .jpg, .jpeg, .webp, .bmp, .png
    - --device can be "cpu" or "cuda".

# Optional flag (only for options 2 & 3)
    --no-show-skeleton     Disable drawing HRNet skeletons on animals.

"""

import argparse
import os

import cv2
from loguru import logger
from mmpose.apis import inference_top_down_pose_model  # noqa: E402
from mmpose.apis import init_pose_model, vis_pose_result
from mmpose.datasets import DatasetInfo  # noqa: E402
import numpy as np
import torch
import typer
from ultralytics import YOLO

from cow_detectection.modeling.stgcn.predict import TSSTGInference
# --- local imports ---
from cow_detectection.modeling.yolov8.predict import (
    draw_yolov8_results,
    extract_bboxes,
    run_inference,
)

# =========================
# Global constants
# =========================
YOLO_CKPT = "yolov8/weights/yolov8m.pt"
POSE_CONFIG = "hrnet/config/hrnet_w32_ap10k_256_256.py"
POSE_CKPT = "hrnet/weights/hrnet_w32_ap10k.pth"
ACTION_CKPT = "stgcn/weights/tsstg-model.pth"
OUTPUT_DIR = "../results/vis_res"
IMAGE_EXT = [".jpg", ".jpeg", ".webp", ".bmp", ".png"]

# CLI
app = typer.Typer()

def draw_action_labels(frame, bboxes, labels):
    """Draw labels on frame given MMPose-style bbox dicts and label strings."""
    for det, label in zip(bboxes, labels):
        x1, y1, x2, y2, _score = det["bbox"]  # unpack bbox from dict
        cv2.putText(
            frame, label, (int(x1), int(y1) - 30), cv2.FONT_HERSHEY_SIMPLEX, 0.8, (102, 0, 204), 2
        )



# =========================
# Main pipeline
# =========================
@app.command()
def main(
    option: int = typer.Option(..., help="1: YOLO only, 2: YOLO + HRNet, 3: YOLO + HRNet + TSSTG"),
    image_path: str = typer.Option(..., help="Path to input image"),
    device: str = typer.Option("cpu", help="Device to run inference on: cpu or cuda"),
    show_skeleton: bool = typer.Option(
        True,
        "--show-skeleton/--no-show-skeleton",
        help="Show HRNet skeleton overlay when using HRNet or TSSTG options",
    ),
):

    import copy

    frame = cv2.imread(image_path)
    if frame is None:
        raise ValueError(f"Could not read image from {image_path}")

    logger.info(f"Running detection on {image_path}")
    # Keep the original frame intact
    frame_orig = frame.copy()

    # Step 1: YOLO detection
    yolo_model = YOLO(YOLO_CKPT)
    detections = run_inference(yolo_model, frame_orig)
    frame_yolo = frame_orig.copy()
    draw_yolov8_results(frame_yolo, detections)
    # <- default output is the YOLO-only visualization
    frame_out = frame_yolo

    if option >= 2:
        # Step 2: Pose estimation
        pose_model = init_pose_model(POSE_CONFIG, POSE_CKPT, device=device)
        dataset = pose_model.cfg.data["test"]["type"]
        dataset_info = pose_model.cfg.data["test"].get("dataset_info", None)
        if dataset_info is None:
            warnings.warn("Please set `dataset_info` in the pose config.", DeprecationWarning)
            dataset_info = None
        else:
            dataset_info = DatasetInfo(dataset_info)

        bboxes = extract_bboxes(detections)
        pose_results, _ = inference_top_down_pose_model(
            pose_model,
            frame_orig,
            bboxes,
            bbox_thr=0.3,
            format="xyxy",
            dataset=dataset,
            dataset_info=dataset_info,
            return_heatmap=False,
            outputs=None,
        )

        # visualize only if requested
        if show_skeleton:
            vis_img = vis_pose_result(
                pose_model,
                frame_orig,
                pose_results,
                dataset=dataset,
                dataset_info=dataset_info,
                kpt_score_thr=0.2,
                radius=8,
                thickness=4,
                show=False,
            )
            frame_vis = vis_img.copy()
        else:
            frame_vis = frame_orig.copy()

        # always draw boxes on top
        draw_yolov8_results(frame_vis, detections)
        frame_out = frame_vis  # <- now the output becomes the pose+YOLO image
        
    if option == 3:
        # Step 3: Action recognition
        tsstg = TSSTGInference(model_path=ACTION_CKPT, device=device)
        action_labels = []
        for animal in pose_results:
            pts = np.array(animal["keypoints"])[None, :, :]  # (1, V, C)
            action_prob = tsstg.infer(pts, frame_orig.shape[:2])
            label = tsstg.class_names[np.argmax(action_prob)]
<<<<<<< HEAD
            score = tsstg.score(pts, frame_orig.shape[:2])
            labels = f"{label} {score:.2f}"
            action_labels.append(labels)
        draw_action_labels(frame_vis, bboxes, action_labels)
=======
            action_labels.append(label)

        draw_action_labels(frame_out, bboxes, action_labels)
>>>>>>> 8e1bd96f

    # Step 4: Save
    os.makedirs(OUTPUT_DIR, exist_ok=True)
    out_path = os.path.join(OUTPUT_DIR, os.path.basename(image_path))
    cv2.imwrite(out_path, frame_out)
    logger.info(f"Saved visualization to {out_path}")


if __name__ == "__main__":
    app()<|MERGE_RESOLUTION|>--- conflicted
+++ resolved
@@ -151,16 +151,9 @@
             pts = np.array(animal["keypoints"])[None, :, :]  # (1, V, C)
             action_prob = tsstg.infer(pts, frame_orig.shape[:2])
             label = tsstg.class_names[np.argmax(action_prob)]
-<<<<<<< HEAD
-            score = tsstg.score(pts, frame_orig.shape[:2])
-            labels = f"{label} {score:.2f}"
-            action_labels.append(labels)
-        draw_action_labels(frame_vis, bboxes, action_labels)
-=======
             action_labels.append(label)
 
         draw_action_labels(frame_out, bboxes, action_labels)
->>>>>>> 8e1bd96f
 
     # Step 4: Save
     os.makedirs(OUTPUT_DIR, exist_ok=True)
