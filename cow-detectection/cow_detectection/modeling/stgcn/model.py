"""
Defines the Spatial-Temporal Graph Convolutional Network (ST-GCN) architecture.

The ST-GCN takes sequences of cow skeleton keypoints extracted via HRNet
and applies spatial-temporal graph convolutions to classify behaviors such
as standing, lying, or eating.
"""

### Reference from: https://github.com/yysijie/st-gcn/tree/master/net

import torch
import torch.nn as nn
import torch.nn.functional as F

from cow_detectection.modeling.stgcn.utils import Graph


class GraphConvolution(nn.Module):
    """The basic module for applying a graph convolution.
    Args:
        - in_channel: (int) Number of channels in the input sequence data.
        - out_channels: (int) Number of channels produced by the convolution.
        - kernel_size: (int) Size of the graph convolving kernel.
        - t_kernel_size: (int) Size of the temporal convolving kernel.
        - t_stride: (int, optional) Stride of the temporal convolution. Default: 1
        - t_padding: (int, optional) Temporal zero-padding added to both sides of
            the input. Default: 0
        - t_dilation: (int, optional) Spacing between temporal kernel elements. Default: 1
        - bias: (bool, optional) If `True`, adds a learnable bias to the output.
            Default: `True`
    Shape:
        - Inputs x: Graph sequence in :math:`(N, in_channels, T_{in}, V)`,
                 A: Graph adjacency matrix in :math:`(K, V, V)`,
        - Output: Graph sequence out in :math:`(N, out_channels, T_{out}, V)`

            where
                :math:`N` is a batch size,
                :math:`K` is the spatial kernel size, as :math:`K == kernel_size[1]`,
                :math:`T_{in}/T_{out}` is a length of input/output sequence,
                :math:`V` is the number of graph nodes.

    """
<<<<<<< HEAD
    def __init__(self, in_channels, out_channels, kernel_size,
                 t_kernel_size=1,
                 t_stride=1,
                 t_padding=0,
                 t_dilation=1,
                 bias=True):
=======

    def __init__(
        self,
        in_channels,
        out_channels,
        kernel_size,
        t_kernel_size=1,
        t_stride=1,
        t_padding=0,
        t_dilation=1,
        bias=True,
    ):
>>>>>>> 4ce3122f
        super().__init__()

        self.kernel_size = kernel_size
        self.conv = nn.Conv2d(
            in_channels,
            out_channels * kernel_size,
            kernel_size=(t_kernel_size, 1),
            padding=(t_padding, 0),
            stride=(t_stride, 1),
            dilation=(t_dilation, 1),
            bias=bias,
        )

    def forward(self, x, A):
        x = self.conv(x)
        n, kc, t, v = x.size()
<<<<<<< HEAD
        x = x.view(n, self.kernel_size, kc//self.kernel_size, t, v)
        x = torch.einsum('nkctv,kvw->nctw', (x, A))
=======
        x = x.view(n, self.kernel_size, kc // self.kernel_size, t, v)
        x = torch.einsum("nkctv,kvw->nctw", (x, A))
>>>>>>> 4ce3122f

        return x.contiguous()


class st_gcn(nn.Module):
    """Applies a spatial temporal graph convolution over an input graph sequence.
    Args:
        - in_channels: (int) Number of channels in the input sequence data.
        - out_channels: (int) Number of channels produced by the convolution.
        - kernel_size: (tuple) Size of the temporal convolving kernel and
            graph convolving kernel.
        - stride: (int, optional) Stride of the temporal convolution. Default: 1
        - dropout: (int, optional) Dropout rate of the final output. Default: 0
        - residual: (bool, optional) If `True`, applies a residual mechanism.
            Default: `True`
    Shape:
        - Inputs x: Graph sequence in :math: `(N, in_channels, T_{in}, V)`,
                 A: Graph Adjecency matrix in :math: `(K, V, V)`,
        - Output: Graph sequence out in :math: `(N, out_channels, T_{out}, V)`
            where
                :math:`N` is a batch size,
                :math:`K` is the spatial kernel size, as :math:`K == kernel_size[1]`,
                :math:`T_{in}/T_{out}` is a length of input/output sequence,
                :math:`V` is the number of graph nodes.
    """
<<<<<<< HEAD
    def __init__(self, in_channels, out_channels, kernel_size,
                 stride=1,
                 dropout=0,
                 residual=True):
=======

    def __init__(self, in_channels, out_channels, kernel_size, stride=1, dropout=0, residual=True):
>>>>>>> 4ce3122f
        super().__init__()
        assert len(kernel_size) == 2
        assert kernel_size[0] % 2 == 1

        padding = ((kernel_size[0] - 1) // 2, 0)


        self.gcn = GraphConvolution(in_channels, out_channels, kernel_size[1])
        self.tcn = nn.Sequential(
            nn.BatchNorm2d(out_channels),
            nn.ReLU(inplace=True),
            nn.Conv2d(out_channels, out_channels, (kernel_size[0], 1), (stride, 1), padding),
            nn.BatchNorm2d(out_channels),
            nn.Dropout(dropout, inplace=True),
        )

        if not residual:
            self.residual = lambda x: 0
        elif (in_channels == out_channels) and (stride == 1):
            self.residual = lambda x: x
        else:
            self.residual = nn.Sequential(
                nn.Conv2d(in_channels, out_channels, kernel_size=1, stride=(stride, 1)),
                nn.BatchNorm2d(out_channels),
            )
        self.relu = nn.ReLU(inplace=True)

    def forward(self, x, A):
        res = self.residual(x)
        x = self.gcn(x, A)
    
        x = self.tcn(x) + res

        return self.relu(x)


class StreamSpatialTemporalGraph(nn.Module):
    """Spatial temporal graph convolutional networks.
    Args:
        - in_channels: (int) Number of input channels.
        - graph_args: (dict) Args map of `Actionsrecognition.Utils.Graph` Class.
        - num_class: (int) Number of class outputs. If `None` return pooling features of
            the last st-gcn layer instead.
        - edge_importance_weighting: (bool) If `True`, adds a learnable importance
            weighting to the edges of the graph.
        - **kwargs: (optional) Other parameters for graph convolution units.
    Shape:
        - Input: :math:`(N, in_channels, T_{in}, V_{in})`
        - Output: :math:`(N, num_class)` where
            :math:`N` is a batch size,
            :math:`T_{in}` is a length of input sequence,
            :math:`V_{in}` is the number of graph nodes,
        or If num_class is `None`: `(N, out_channels)`
            :math:`out_channels` is number of out_channels of the last layer.
    """
<<<<<<< HEAD
    def __init__(self, in_channels, graph_args, num_class=None,
                 edge_importance_weighting=True, **kwargs):
=======

    def __init__(
        self, in_channels, graph_args, num_class=None, edge_importance_weighting=True, **kwargs
    ):
>>>>>>> 4ce3122f
        super().__init__()
        # Load graph.
        graph = Graph(**graph_args)
        A = torch.tensor(graph.A, dtype=torch.float32, requires_grad=False)
<<<<<<< HEAD
        self.register_buffer('A', A)
        
=======
        self.register_buffer("A", A)

>>>>>>> 4ce3122f
        # Networks.
        spatial_kernel_size = A.size(0)
        temporal_kernel_size = 9
        kernel_size = (temporal_kernel_size, spatial_kernel_size)
        kwargs0 = {k: v for k, v in kwargs.items() if k != "dropout"}

        self.data_bn = nn.BatchNorm1d(in_channels * A.size(1))
        self.st_gcn_networks = nn.ModuleList(
            (
                st_gcn(in_channels, 64, kernel_size, 1, residual=False, **kwargs0),
                st_gcn(64, 64, kernel_size, 1, **kwargs),
                st_gcn(64, 64, kernel_size, 1, **kwargs),
                st_gcn(64, 64, kernel_size, 1, **kwargs),
                st_gcn(64, 128, kernel_size, 2, **kwargs),
                st_gcn(128, 128, kernel_size, 1, **kwargs),
                st_gcn(128, 128, kernel_size, 1, **kwargs),
                st_gcn(128, 256, kernel_size, 2, **kwargs),
                st_gcn(256, 256, kernel_size, 1, **kwargs),
                st_gcn(256, 256, kernel_size, 1, **kwargs),
            )
        )

        # initialize parameters for edge importance weighting.
        if edge_importance_weighting:
            self.edge_importance = nn.ParameterList(
                [nn.Parameter(torch.ones(A.size())) for i in self.st_gcn_networks]
            )
        else:
            self.edge_importance = [1] * len(self.st_gcn_networks)

        if num_class is not None:
            self.cls = nn.Conv2d(256, num_class, kernel_size=1)
        else:
            self.cls = lambda x: x

    def forward(self, x):
        
        # data normalization.
        N, C, T, V = x.size()
        x = x.permute(0, 3, 1, 2).contiguous()  # (N, V, C, T)
        x = x.view(N, V * C, T)
        x = self.data_bn(x)
        x = x.view(N, V, C, T)
        x = x.permute(0, 2, 3, 1).contiguous()
        x = x.view(N, C, T, V)

        # forward.
        for gcn, importance in zip(self.st_gcn_networks, self.edge_importance):
            x = gcn(x, self.A * importance)

        x = F.avg_pool2d(x, x.size()[2:])
        x = self.cls(x)
        x = x.view(x.size(0), -1)

        return x


class TwoStreamSpatialTemporalGraph(nn.Module):
    """Two inputs spatial temporal graph convolutional networks.
    Args:
        - graph_args: (dict) Args map of `Actionsrecognition.Utils.Graph` Class.
        - num_class: (int) Number of class outputs.
        - edge_importance_weighting: (bool) If `True`, adds a learnable importance
            weighting to the edges of the graph.
        - **kwargs: (optional) Other parameters for graph convolution units.
    Shape:
        - Input: :tuple of math:`((N, 3, T, V), (N, 2, T, V))`  # may be (N,2,T-1,V)?
        for points and motions stream where.
            :math:`N` is a batch size,
            :math:`in_channels` is data channels (3 is (x, y, score)), (2 is (mot_x, mot_y))
            :math:`T` is a length of input sequence,
            :math:`V` is the number of graph nodes,
        - Output: :math:`(N, num_class)`
    """
<<<<<<< HEAD
    def __init__(self, graph_args, num_class, edge_importance_weighting=True,
                 **kwargs):
=======

    def __init__(self, graph_args, num_class, edge_importance_weighting=True, **kwargs):
>>>>>>> 4ce3122f
        super().__init__()
        self.pts_stream = StreamSpatialTemporalGraph(
            3, graph_args, None, edge_importance_weighting, **kwargs
        )
        self.mot_stream = StreamSpatialTemporalGraph(
            2, graph_args, None, edge_importance_weighting, **kwargs
        )

        self.fcn = nn.Linear(256 * 2, num_class)

    def forward(self, inputs):
        out1 = self.pts_stream(inputs[0])
        out2 = self.mot_stream(inputs[1])
  
        concat = torch.cat([out1, out2], dim=-1)
        out = self.fcn(concat)
       

        return torch.sigmoid(out)<|MERGE_RESOLUTION|>--- conflicted
+++ resolved
@@ -40,14 +40,6 @@
                 :math:`V` is the number of graph nodes.
 
     """
-<<<<<<< HEAD
-    def __init__(self, in_channels, out_channels, kernel_size,
-                 t_kernel_size=1,
-                 t_stride=1,
-                 t_padding=0,
-                 t_dilation=1,
-                 bias=True):
-=======
 
     def __init__(
         self,
@@ -60,7 +52,6 @@
         t_dilation=1,
         bias=True,
     ):
->>>>>>> 4ce3122f
         super().__init__()
 
         self.kernel_size = kernel_size
@@ -77,13 +68,8 @@
     def forward(self, x, A):
         x = self.conv(x)
         n, kc, t, v = x.size()
-<<<<<<< HEAD
-        x = x.view(n, self.kernel_size, kc//self.kernel_size, t, v)
-        x = torch.einsum('nkctv,kvw->nctw', (x, A))
-=======
         x = x.view(n, self.kernel_size, kc // self.kernel_size, t, v)
         x = torch.einsum("nkctv,kvw->nctw", (x, A))
->>>>>>> 4ce3122f
 
         return x.contiguous()
 
@@ -109,15 +95,8 @@
                 :math:`T_{in}/T_{out}` is a length of input/output sequence,
                 :math:`V` is the number of graph nodes.
     """
-<<<<<<< HEAD
-    def __init__(self, in_channels, out_channels, kernel_size,
-                 stride=1,
-                 dropout=0,
-                 residual=True):
-=======
 
     def __init__(self, in_channels, out_channels, kernel_size, stride=1, dropout=0, residual=True):
->>>>>>> 4ce3122f
         super().__init__()
         assert len(kernel_size) == 2
         assert kernel_size[0] % 2 == 1
@@ -173,26 +152,16 @@
         or If num_class is `None`: `(N, out_channels)`
             :math:`out_channels` is number of out_channels of the last layer.
     """
-<<<<<<< HEAD
-    def __init__(self, in_channels, graph_args, num_class=None,
-                 edge_importance_weighting=True, **kwargs):
-=======
 
     def __init__(
         self, in_channels, graph_args, num_class=None, edge_importance_weighting=True, **kwargs
     ):
->>>>>>> 4ce3122f
         super().__init__()
         # Load graph.
         graph = Graph(**graph_args)
         A = torch.tensor(graph.A, dtype=torch.float32, requires_grad=False)
-<<<<<<< HEAD
-        self.register_buffer('A', A)
-        
-=======
         self.register_buffer("A", A)
 
->>>>>>> 4ce3122f
         # Networks.
         spatial_kernel_size = A.size(0)
         temporal_kernel_size = 9
@@ -267,13 +236,8 @@
             :math:`V` is the number of graph nodes,
         - Output: :math:`(N, num_class)`
     """
-<<<<<<< HEAD
-    def __init__(self, graph_args, num_class, edge_importance_weighting=True,
-                 **kwargs):
-=======
 
     def __init__(self, graph_args, num_class, edge_importance_weighting=True, **kwargs):
->>>>>>> 4ce3122f
         super().__init__()
         self.pts_stream = StreamSpatialTemporalGraph(
             3, graph_args, None, edge_importance_weighting, **kwargs
